// Copyright (c) 2019 Uber Technologies, Inc.
//
// Licensed under the Apache License, Version 2.0 (the "License");
// you may not use this file except in compliance with the License.
// You may obtain a copy of the License at
//
// http://www.apache.org/licenses/LICENSE-2.0
//
// Unless required by applicable law or agreed to in writing, software
// distributed under the License is distributed on an "AS IS" BASIS,
// WITHOUT WARRANTIES OR CONDITIONS OF ANY KIND, either express or implied.
// See the License for the specific language governing permissions and
// limitations under the License.

import * as React from 'react';
import { shallow } from 'enzyme';
import _set from 'lodash/set';

import { DeepDependencyGraphPageImpl, mapDispatchToProps, mapStateToProps } from '.';
import * as url from './url';
import Graph from './Graph';
import ErrorMessage from '../common/ErrorMessage';
import LoadingIndicator from '../common/LoadingIndicator';
import { fetchedState } from '../../constants';
import { stateKey } from '../../model/ddg/types';
import * as codec from '../../model/ddg/visibility-codec';

describe('DeepDependencyGraphPage', () => {
  describe('DeepDependencyGraphPageImpl', () => {
    const props = {
      history: {
        push: jest.fn(),
      },
<<<<<<< HEAD
      graph: {
        getVisible: () => ({
          edges: [],
          vertices: [],
        }),
        getVisibleUiFindMatches: () => new Set(),
      },
=======
      fetchServices: jest.fn(),
      fetchServiceOperations: jest.fn(),
>>>>>>> 1e26e570
      graphState: {
        model: {
          distanceToPathElems: new Map(),
        },
        state: fetchedState.DONE,
        uxState: new Map(),
      },
      operationsForService: {},
      urlState: {
        start: 'testStart',
        end: 'testEnd',
        service: 'testService',
        operation: 'testOperation',
        visEncoding: 'testVisKey',
      },
      fetchDeepDependencyGraph: () => {},
    };
    const ddgPageImpl = new DeepDependencyGraphPageImpl(props);

    describe('constructor', () => {
      beforeEach(() => {
        props.fetchServices.mockReset();
        props.fetchServiceOperations.mockReset();
      });

      it('fetches services if services are not provided', () => {
        new DeepDependencyGraphPageImpl({ ...props, services: [] }); // eslint-disable-line no-new
        expect(props.fetchServices).not.toHaveBeenCalled();
        new DeepDependencyGraphPageImpl(props); // eslint-disable-line no-new
        expect(props.fetchServices).toHaveBeenCalledTimes(1);
      });

      it('fetches services if service is provided without operations', () => {
        const { service, ...urlState } = props.urlState;
        new DeepDependencyGraphPageImpl({ ...props, urlState }); // eslint-disable-line no-new
        expect(props.fetchServiceOperations).not.toHaveBeenCalled();
        new DeepDependencyGraphPageImpl({ ...props, operationsForService: { [service]: [] } }); // eslint-disable-line no-new
        expect(props.fetchServiceOperations).not.toHaveBeenCalled();
        new DeepDependencyGraphPageImpl(props); // eslint-disable-line no-new
        expect(props.fetchServiceOperations).toHaveBeenLastCalledWith(service);
        expect(props.fetchServiceOperations).toHaveBeenCalledTimes(1);
      });
    });

    describe('shouldComponentUpdate', () => {
      it('returns false if props are unchanged', () => {
        expect(ddgPageImpl.shouldComponentUpdate({ ...props })).toBe(false);
      });

      it('returns false if irrelevant prop is changed', () => {
        expect(ddgPageImpl.shouldComponentUpdate({ ...props, irrelevantProp: 'ignored' })).toBe(false);
      });

      it('returns false if graphState uxState prop is changed', () => {
        const graphState = {
          ...props.graphState,
          uxState: new Map([[3, 4]]),
        };
        expect(ddgPageImpl.shouldComponentUpdate({ ...props, graphState })).toBe(false);
      });

      it('returns true if certain props change', () => {
        [
          'operationsForService',
          'services',
          'urlState.service',
          'urlState.operation',
          'urlState.start',
          'urlState.end',
          'urlState.visEncoding',
          'graphState.state',
        ].forEach(prop => {
          const newProps = {
            ...props,
            urlState: { ...props.urlState },
            graphState: { ...props.graphState },
          };
          expect(ddgPageImpl.shouldComponentUpdate(newProps)).toBe(false);
          _set(newProps, prop, 'new value');
          expect(ddgPageImpl.shouldComponentUpdate(newProps)).toBe(true);
        });
      });
    });

    describe('updateUrlState', () => {
      let getUrlSpy;

      beforeAll(() => {
        getUrlSpy = jest.spyOn(url, 'getUrl');
      });

      beforeEach(() => {
        props.history.push.mockReset();
      });

      it('updates provided value', () => {
        ['service', 'operation', 'start', 'end', 'visEnconding'].forEach((propName, i) => {
          const value = `new ${propName}`;
          const kwarg = { [propName]: value };
          ddgPageImpl.updateUrlState(kwarg);
          expect(getUrlSpy).toHaveBeenLastCalledWith(Object.assign({}, props.urlState, kwarg));
          expect(props.history.push).toHaveBeenCalledTimes(i + 1);
        });
      });

      it('updates multiple values', () => {
        const kwarg = {
          end: 'new end',
          start: 'new start',
        };
        ddgPageImpl.updateUrlState(kwarg);
        expect(getUrlSpy).toHaveBeenLastCalledWith(Object.assign({}, props.urlState, kwarg));
        expect(props.history.push).toHaveBeenCalledTimes(1);
      });

      it('leaves unspecified, previously-undefined values as undefined', () => {
        const { start: _s, end: _e, ...otherUrlState } = props.urlState;
        const otherProps = {
          ...props,
          urlState: otherUrlState,
        };
        const kwarg = {
          end: 'new end',
        };
        const ddgPageWithFewerProps = new DeepDependencyGraphPageImpl(otherProps);
        ddgPageWithFewerProps.updateUrlState(kwarg);
        expect(getUrlSpy).toHaveBeenLastCalledWith(Object.assign({}, otherUrlState, kwarg));
        expect(getUrlSpy).not.toHaveBeenLastCalledWith(expect.objectContaining({ start: expect.anything() }));
        expect(props.history.push).toHaveBeenCalledTimes(1);
      });

      describe('setDistance', () => {
        const mockNewEncoding = '1';
        let encodeDistanceSpy;

        beforeAll(() => {
          encodeDistanceSpy = jest.spyOn(codec, 'encodeDistance').mockImplementation(() => mockNewEncoding);
        });

        it('updates url with result of encodeDistance', () => {
          const distance = -3;
          const direction = -1;
          const visEncoding = props.urlState.visEncoding;
          ddgPageImpl.setDistance(distance, direction);
          expect(encodeDistanceSpy).toHaveBeenLastCalledWith({
            ddgModel: props.graphState.model,
            direction,
            distance,
            prevVisEncoding: visEncoding,
          });
          expect(getUrlSpy).toHaveBeenLastCalledWith(
            Object.assign({}, props.urlState, { visEncoding: mockNewEncoding })
          );
          expect(props.history.push).toHaveBeenCalledTimes(1);
        });

        describe('setOperation', () => {
          it('updates operation and clears visEncoding', () => {
            const operation = 'newOperation';
            ddgPageImpl.setOperation(operation);
            expect(getUrlSpy).toHaveBeenLastCalledWith(
              Object.assign({}, props.urlState, { operation, visEncoding: undefined })
            );
            expect(props.history.push).toHaveBeenCalledTimes(1);
          });
        });

        describe('setService', () => {
          const service = 'newService';

          beforeEach(() => {
            props.fetchServiceOperations.mockReset();
          });

          it('updates service and clears operation and visEncoding', () => {
            ddgPageImpl.setService(service);
            expect(getUrlSpy).toHaveBeenLastCalledWith(
              Object.assign({}, props.urlState, { operation: undefined, service, visEncoding: undefined })
            );
            expect(props.history.push).toHaveBeenCalledTimes(1);
          });

          it('fetches operations for service when not yet provided', () => {
            ddgPageImpl.setService(service);
            expect(props.fetchServiceOperations).toHaveBeenLastCalledWith(service);
            expect(props.fetchServiceOperations).toHaveBeenCalledTimes(1);

            const pageWithOpForService = new DeepDependencyGraphPageImpl({
              ...props,
              operationsForService: { [service]: [props.urlState.operation] },
            });
            const { length: callCount } = props.fetchServiceOperations.mock.calls;
            pageWithOpForService.setService(service);
            expect(props.fetchServiceOperations).toHaveBeenCalledTimes(callCount);
          });
        });
      });
    });

    describe('render', () => {
      it('renders message to query a ddg when no graphState is provided', () => {
        const message = shallow(<DeepDependencyGraphPageImpl {...props} graphState={undefined} />)
          .find('h1')
          .last();
        expect(message.text()).toBe('Enter query above');
      });

      it('renders LoadingIndicator when loading', () => {
        const wrapper = shallow(
          <DeepDependencyGraphPageImpl {...props} graphState={{ state: fetchedState.LOADING }} />
        );
        expect(wrapper.find(LoadingIndicator)).toHaveLength(1);
      });

      it('renders ErrorMessage when erred', () => {
        const error = 'Some API error';
        const errorComponent = shallow(
          <DeepDependencyGraphPageImpl {...props} graphState={{ error, state: fetchedState.ERROR }} />
        ).find(ErrorMessage);
        expect(errorComponent).toHaveLength(1);
        expect(errorComponent.prop('error')).toBe(error);
      });

      it('renders graph when done', () => {
        const graphState = { model: { distanceToPathElems: [] }, state: fetchedState.DONE };
        const wrapper = shallow(<DeepDependencyGraphPageImpl {...props} graphState={graphState} />);
        expect(wrapper.find(Graph)).toHaveLength(1);
      });

      it('renders indication of unknown graphState', () => {
        const state = 'invalid state';
        const unknownIndication = shallow(<DeepDependencyGraphPageImpl {...props} graphState={{ state }} />)
          .find('div')
          .find('div')
          .last()
          .text();
        expect(unknownIndication).toMatch(new RegExp(state));
        expect(unknownIndication).toMatch(/Unknown graphState/);
      });
    });
  });

  describe('mapDispatchToProps()', () => {
    it('creates the actions correctly', () => {
      expect(mapDispatchToProps(() => {})).toEqual({
        fetchDeepDependencyGraph: expect.any(Function),
        fetchServices: expect.any(Function),
        fetchServiceOperations: expect.any(Function),
      });
    });
  });

  describe('mapStateToProps()', () => {
    const start = 'testStart';
    const end = 'testEnd';
    const service = 'testService';
    const operation = 'testOperation';
    const search = '?someParam=someValue';
    const expected = {
      urlState: {
        start,
        end,
        service,
        operation,
      },
    };
    const services = [service];
    const operationsForService = {
      [service]: ['some operation'],
    };
    const state = {
      otherState: 'otherState',
      services: {
        operationsForService,
        otherState: 'otherState',
        services,
      },
    };
    const ownProps = { location: { search } };
    let getUrlStateSpy;

    beforeAll(() => {
      getUrlStateSpy = jest.spyOn(url, 'getUrlState');
    });

    beforeEach(() => {
      getUrlStateSpy.mockReset();
      getUrlStateSpy.mockReturnValue(expected.urlState);
    });

    it('uses gets relevant params from location.search', () => {
      const result = mapStateToProps(state, ownProps);
      expect(result).toEqual(expect.objectContaining(expected));
      expect(getUrlStateSpy).toHaveBeenLastCalledWith(search);
    });

    it('includes graphState iff location.search has service, start, end, and optionally operation', () => {
      const graphState = 'testGraphState';
      const graphStateWithoutOp = 'testGraphStateWithoutOp';
      const reduxState = { ...state };
      // TODO: Remove 0s once time buckets are implemented
      _set(
        reduxState,
        ['deepDependencyGraph', stateKey({ service, operation, start: 0, end: 0 })],
        graphState
      );
      _set(reduxState, ['deepDependencyGraph', stateKey({ service, start, end })], graphStateWithoutOp);

      const result = mapStateToProps(reduxState, ownProps);
      expect(result.graphState).toEqual(graphState);

      /* TODO: operation is still required, when requirement is lifted, re-enable
      const { operation: _op, ...rest } = expected.urlState;
      getUrlStateSpy.mockReturnValue(rest);
      const resultWithoutOp = mapStateToProps(reduxState, ownProps);
      expect(resultWithoutOp.graphState).toEqual(graphStateWithoutOp);
      */

      getUrlStateSpy.mockReturnValue({});
      const resultWithoutParams = mapStateToProps(reduxState, ownProps);
      expect(resultWithoutParams.graphState).toBeUndefined();
    });

    it('includes services and operationsForService', () => {
      expect(mapStateToProps(state, ownProps)).toEqual(
        expect.objectContaining({ operationsForService, services })
      );
    });
  });
});<|MERGE_RESOLUTION|>--- conflicted
+++ resolved
@@ -19,9 +19,11 @@
 import { DeepDependencyGraphPageImpl, mapDispatchToProps, mapStateToProps } from '.';
 import * as url from './url';
 import Graph from './Graph';
+import Header from './Header';
 import ErrorMessage from '../common/ErrorMessage';
 import LoadingIndicator from '../common/LoadingIndicator';
 import { fetchedState } from '../../constants';
+import * as GraphModel from '../../model/ddg/Graph';
 import { stateKey } from '../../model/ddg/types';
 import * as codec from '../../model/ddg/visibility-codec';
 
@@ -31,7 +33,6 @@
       history: {
         push: jest.fn(),
       },
-<<<<<<< HEAD
       graph: {
         getVisible: () => ({
           edges: [],
@@ -39,10 +40,8 @@
         }),
         getVisibleUiFindMatches: () => new Set(),
       },
-=======
       fetchServices: jest.fn(),
       fetchServiceOperations: jest.fn(),
->>>>>>> 1e26e570
       graphState: {
         model: {
           distanceToPathElems: new Map(),
@@ -135,6 +134,7 @@
       });
 
       beforeEach(() => {
+        getUrlSpy.mockReset();
         props.history.push.mockReset();
       });
 
@@ -182,10 +182,27 @@
           encodeDistanceSpy = jest.spyOn(codec, 'encodeDistance').mockImplementation(() => mockNewEncoding);
         });
 
-        it('updates url with result of encodeDistance', () => {
+        it('updates url with result of encodeDistance IFF graph is loaded', () => {
           const distance = -3;
           const direction = -1;
           const visEncoding = props.urlState.visEncoding;
+
+          const { graphState: e, ...graphStatelessProps } = props;
+          const graphStateless = new DeepDependencyGraphPageImpl(graphStatelessProps);
+          graphStateless.setDistance(distance, direction);
+          expect(encodeDistanceSpy).not.toHaveBeenCalled();
+          expect(getUrlSpy).not.toHaveBeenCalled();
+          expect(props.history.push).not.toHaveBeenCalled();
+
+          const graphStateLoading = new DeepDependencyGraphPageImpl({
+            ...graphStatelessProps,
+            graphState: { state: fetchedState.LOADING },
+          });
+          graphStateLoading.setDistance(distance, direction);
+          expect(encodeDistanceSpy).not.toHaveBeenCalled();
+          expect(getUrlSpy).not.toHaveBeenCalled();
+          expect(props.history.push).not.toHaveBeenCalled();
+
           ddgPageImpl.setDistance(distance, direction);
           expect(encodeDistanceSpy).toHaveBeenLastCalledWith({
             ddgModel: props.graphState.model,
@@ -198,51 +215,69 @@
           );
           expect(props.history.push).toHaveBeenCalledTimes(1);
         });
-
-        describe('setOperation', () => {
-          it('updates operation and clears visEncoding', () => {
-            const operation = 'newOperation';
-            ddgPageImpl.setOperation(operation);
-            expect(getUrlSpy).toHaveBeenLastCalledWith(
-              Object.assign({}, props.urlState, { operation, visEncoding: undefined })
-            );
-            expect(props.history.push).toHaveBeenCalledTimes(1);
+      });
+
+      describe('setOperation', () => {
+        it('updates operation and clears visEncoding', () => {
+          const operation = 'newOperation';
+          ddgPageImpl.setOperation(operation);
+          expect(getUrlSpy).toHaveBeenLastCalledWith(
+            Object.assign({}, props.urlState, { operation, visEncoding: undefined })
+          );
+          expect(props.history.push).toHaveBeenCalledTimes(1);
+        });
+      });
+
+      describe('setService', () => {
+        const service = 'newService';
+
+        beforeEach(() => {
+          props.fetchServiceOperations.mockReset();
+        });
+
+        it('updates service and clears operation and visEncoding', () => {
+          ddgPageImpl.setService(service);
+          expect(getUrlSpy).toHaveBeenLastCalledWith(
+            Object.assign({}, props.urlState, { operation: undefined, service, visEncoding: undefined })
+          );
+          expect(props.history.push).toHaveBeenCalledTimes(1);
+        });
+
+        it('fetches operations for service when not yet provided', () => {
+          ddgPageImpl.setService(service);
+          expect(props.fetchServiceOperations).toHaveBeenLastCalledWith(service);
+          expect(props.fetchServiceOperations).toHaveBeenCalledTimes(1);
+
+          const pageWithOpForService = new DeepDependencyGraphPageImpl({
+            ...props,
+            operationsForService: { [service]: [props.urlState.operation] },
           });
-        });
-
-        describe('setService', () => {
-          const service = 'newService';
-
-          beforeEach(() => {
-            props.fetchServiceOperations.mockReset();
-          });
-
-          it('updates service and clears operation and visEncoding', () => {
-            ddgPageImpl.setService(service);
-            expect(getUrlSpy).toHaveBeenLastCalledWith(
-              Object.assign({}, props.urlState, { operation: undefined, service, visEncoding: undefined })
-            );
-            expect(props.history.push).toHaveBeenCalledTimes(1);
-          });
-
-          it('fetches operations for service when not yet provided', () => {
-            ddgPageImpl.setService(service);
-            expect(props.fetchServiceOperations).toHaveBeenLastCalledWith(service);
-            expect(props.fetchServiceOperations).toHaveBeenCalledTimes(1);
-
-            const pageWithOpForService = new DeepDependencyGraphPageImpl({
-              ...props,
-              operationsForService: { [service]: [props.urlState.operation] },
-            });
-            const { length: callCount } = props.fetchServiceOperations.mock.calls;
-            pageWithOpForService.setService(service);
-            expect(props.fetchServiceOperations).toHaveBeenCalledTimes(callCount);
-          });
+          const { length: callCount } = props.fetchServiceOperations.mock.calls;
+          pageWithOpForService.setService(service);
+          expect(props.fetchServiceOperations).toHaveBeenCalledTimes(callCount);
         });
       });
     });
 
     describe('render', () => {
+      const vertices = [{ key: 'key0' }, { key: 'key1' }, { key: 'key2' }];
+      const graph = {
+        getVisible: () => ({
+          edges: [
+            {
+              from: vertices[0].key,
+              to: vertices[1].key,
+            },
+            {
+              from: vertices[1].key,
+              to: vertices[2].key,
+            },
+          ],
+          vertices,
+        }),
+        getVisibleUiFindMatches: () => new Set(vertices.slice(1)),
+      };
+
       it('renders message to query a ddg when no graphState is provided', () => {
         const message = shallow(<DeepDependencyGraphPageImpl {...props} graphState={undefined} />)
           .find('h1')
@@ -267,8 +302,7 @@
       });
 
       it('renders graph when done', () => {
-        const graphState = { model: { distanceToPathElems: [] }, state: fetchedState.DONE };
-        const wrapper = shallow(<DeepDependencyGraphPageImpl {...props} graphState={graphState} />);
+        const wrapper = shallow(<DeepDependencyGraphPageImpl {...props} graph={graph} />);
         expect(wrapper.find(Graph)).toHaveLength(1);
       });
 
@@ -281,6 +315,29 @@
           .text();
         expect(unknownIndication).toMatch(new RegExp(state));
         expect(unknownIndication).toMatch(/Unknown graphState/);
+      });
+
+      it('renders indication of unknown state when done but no graph is provided', () => {
+        const { graph: _, ...propsWithoutGraph } = props;
+        const wrapper = shallow(<DeepDependencyGraphPageImpl {...propsWithoutGraph} />);
+        const unknownIndication = wrapper
+          .find('div')
+          .find('div')
+          .last()
+          .text();
+        expect(wrapper.find(Graph)).toHaveLength(0);
+        expect(unknownIndication).toMatch(/Unknown graphState/);
+      });
+
+      it('calculates uiFindInputSuffix', () => {
+        const wrapper = shallow(<DeepDependencyGraphPageImpl {...props} graph={graph} />);
+        expect(wrapper.find(Header).prop('inputSuffix')).toBe(undefined);
+
+        wrapper.setProps({ uiFind: '' });
+        expect(wrapper.find(Header).prop('inputSuffix')).toBe(undefined);
+
+        wrapper.setProps({ uiFind: 'truthy uiFind' });
+        expect(wrapper.find(Header).prop('inputSuffix')).toBe(`${vertices.length - 1} / ${vertices.length}`);
       });
     });
   });
@@ -315,6 +372,11 @@
     };
     const state = {
       otherState: 'otherState',
+      router: {
+        location: {
+          search: 'search',
+        },
+      },
       services: {
         operationsForService,
         otherState: 'otherState',
@@ -322,15 +384,20 @@
       },
     };
     const ownProps = { location: { search } };
+    const mockGraphModel = { getVisible: () => ({}) };
     let getUrlStateSpy;
+    let makeGraphSpy;
 
     beforeAll(() => {
       getUrlStateSpy = jest.spyOn(url, 'getUrlState');
+      makeGraphSpy = jest.spyOn(GraphModel, 'makeGraph');
     });
 
     beforeEach(() => {
       getUrlStateSpy.mockReset();
       getUrlStateSpy.mockReturnValue(expected.urlState);
+      makeGraphSpy.mockReset();
+      makeGraphSpy.mockReturnValue(mockGraphModel);
     });
 
     it('uses gets relevant params from location.search', () => {
@@ -366,6 +433,30 @@
       expect(resultWithoutParams.graphState).toBeUndefined();
     });
 
+    it('includes graph iff graphState.state is fetchedState.DONE', () => {
+      const loadingState = { state: fetchedState.LOADING };
+      const reduxState = { ...state };
+      // TODO: Remove 0s once time buckets are implemented
+      _set(
+        reduxState,
+        ['deepDependencyGraph', stateKey({ service, operation, start: 0, end: 0 })],
+        loadingState
+      );
+      const result = mapStateToProps(reduxState, ownProps);
+      expect(result.graph).toBe(undefined);
+
+      const doneState = _set(
+        { ...state },
+        ['deepDependencyGraph', stateKey({ service, operation, start: 0, end: 0 })],
+        {
+          model: {},
+          state: fetchedState.DONE,
+        }
+      );
+      const doneResult = mapStateToProps(doneState, ownProps);
+      expect(doneResult.graph).toBe(mockGraphModel);
+    });
+
     it('includes services and operationsForService', () => {
       expect(mapStateToProps(state, ownProps)).toEqual(
         expect.objectContaining({ operationsForService, services })
