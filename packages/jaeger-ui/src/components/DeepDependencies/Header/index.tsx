// Copyright (c) 2019 Uber Technologies, Inc.
//
// Licensed under the Apache License, Version 2.0 (the "License");
// you may not use this file except in compliance with the License.
// You may obtain a copy of the License at
//
// http://www.apache.org/licenses/LICENSE-2.0
//
// Unless required by applicable law or agreed to in writing, software
// distributed under the License is distributed on an "AS IS" BASIS,
// WITHOUT WARRANTIES OR CONDITIONS OF ANY KIND, either express or implied.
// See the License for the specific language governing permissions and
// limitations under the License.

import * as React from 'react';

import HopsSelector from './HopsSelector';
import NameSelector from './NameSelector';
<<<<<<< HEAD
import UiFindInput from '../../common/UiFindInput';
import * as jaegerApiActions from '../../../actions/jaeger-api';
=======
>>>>>>> 1e26e570
import { EDirection, TDdgDistanceToPathElems } from '../../../model/ddg/types';

import './index.css';

<<<<<<< HEAD
type TDispatchProps = {
  fetchServices: () => void;
  fetchServiceOperations: (service: string) => void;
};

type TReduxProps = {
  // TODO: Take array
=======
type TProps = {
  distanceToPathElems?: TDdgDistanceToPathElems;
  operation?: string;
>>>>>>> 1e26e570
  operationsForService: Record<string, string[]>;
  service?: string;
  services?: string[] | null;
  setDistance: (distance: number, direction: EDirection) => void;
  setOperation: (operation: string) => void;
  setService: (service: string) => void;
  visEncoding?: string;
};

<<<<<<< HEAD
type TProps = TDispatchProps &
  TReduxProps & {
    distanceToPathElems?: TDdgDistanceToPathElems;
    inputSuffix: string | undefined;
    operation?: string;
    service?: string;
    setDistance: (distance: number, direction: EDirection) => void;
    setOperation: (operation: string) => void;
    setService: (service: string) => void;
    visEncoding?: string;
  };

export class HeaderImpl extends React.PureComponent<TProps> {
  constructor(props: TProps) {
    super(props);

    const { fetchServices, fetchServiceOperations, operationsForService, service, services } = props;

    if (!services) {
      fetchServices();
    }
    if (service && !Reflect.has(operationsForService, service)) {
      fetchServiceOperations(service);
    }
  }

  setService = (service: string) => {
    const { fetchServiceOperations, setService, operationsForService } = this.props;
    if (!Reflect.has(operationsForService, service)) {
      fetchServiceOperations(service);
    }
    setService(service);
  };

=======
export default class Header extends React.PureComponent<TProps> {
>>>>>>> 1e26e570
  render() {
    const {
      distanceToPathElems,
      inputSuffix,
      operation,
      operationsForService,
      service,
      services,
      setDistance,
      setOperation,
      setService,
      visEncoding,
    } = this.props;

    return (
      <header className="DdgHeader">
        <div className="DdgHeader--paramsHeader">
          <NameSelector
            label="Service:"
            placeholder="Select a service…"
            value={service || null}
            setValue={setService}
            required
            options={services || []}
          />
          {service && (
            <NameSelector
              label="Operation:"
              placeholder="Select an operation…"
              value={operation || null}
              setValue={setOperation}
              required
              options={operationsForService[service] || []}
            />
          )}
        </div>
        <div className="DdgHeader--controlHeader">
          {distanceToPathElems && (
            <HopsSelector
              distanceToPathElems={distanceToPathElems}
              handleClick={setDistance}
              visEncoding={visEncoding}
            />
          )}
          <UiFindInput inputProps={{ className: 'DdgHeader--uiFind', suffix: inputSuffix }} />
        </div>
      </header>
    );
  }
}<|MERGE_RESOLUTION|>--- conflicted
+++ resolved
@@ -16,28 +16,16 @@
 
 import HopsSelector from './HopsSelector';
 import NameSelector from './NameSelector';
-<<<<<<< HEAD
 import UiFindInput from '../../common/UiFindInput';
-import * as jaegerApiActions from '../../../actions/jaeger-api';
-=======
->>>>>>> 1e26e570
 import { EDirection, TDdgDistanceToPathElems } from '../../../model/ddg/types';
 
 import './index.css';
 
-<<<<<<< HEAD
-type TDispatchProps = {
-  fetchServices: () => void;
-  fetchServiceOperations: (service: string) => void;
-};
-
-type TReduxProps = {
-  // TODO: Take array
-=======
 type TProps = {
   distanceToPathElems?: TDdgDistanceToPathElems;
+  inputSuffix: string | undefined;
   operation?: string;
->>>>>>> 1e26e570
+  // TODO: Take array
   operationsForService: Record<string, string[]>;
   service?: string;
   services?: string[] | null;
@@ -46,45 +34,7 @@
   setService: (service: string) => void;
   visEncoding?: string;
 };
-
-<<<<<<< HEAD
-type TProps = TDispatchProps &
-  TReduxProps & {
-    distanceToPathElems?: TDdgDistanceToPathElems;
-    inputSuffix: string | undefined;
-    operation?: string;
-    service?: string;
-    setDistance: (distance: number, direction: EDirection) => void;
-    setOperation: (operation: string) => void;
-    setService: (service: string) => void;
-    visEncoding?: string;
-  };
-
-export class HeaderImpl extends React.PureComponent<TProps> {
-  constructor(props: TProps) {
-    super(props);
-
-    const { fetchServices, fetchServiceOperations, operationsForService, service, services } = props;
-
-    if (!services) {
-      fetchServices();
-    }
-    if (service && !Reflect.has(operationsForService, service)) {
-      fetchServiceOperations(service);
-    }
-  }
-
-  setService = (service: string) => {
-    const { fetchServiceOperations, setService, operationsForService } = this.props;
-    if (!Reflect.has(operationsForService, service)) {
-      fetchServiceOperations(service);
-    }
-    setService(service);
-  };
-
-=======
 export default class Header extends React.PureComponent<TProps> {
->>>>>>> 1e26e570
   render() {
     const {
       distanceToPathElems,
