// Copyright (c) 2019 Uber Technologies, Inc.
//
// Licensed under the Apache License, Version 2.0 (the "License");
// you may not use this file except in compliance with the License.
// You may obtain a copy of the License at
//
// http://www.apache.org/licenses/LICENSE-2.0
//
// Unless required by applicable law or agreed to in writing, software
// distributed under the License is distributed on an "AS IS" BASIS,
// WITHOUT WARRANTIES OR CONDITIONS OF ANY KIND, either express or implied.
// See the License for the specific language governing permissions and
// limitations under the License.

import React, { Component } from 'react';
import { History as RouterHistory, Location } from 'history';
import _get from 'lodash/get';
import { bindActionCreators, Dispatch } from 'redux';
import { connect } from 'react-redux';

import { getUrl, getUrlState } from './url';
import Header from './Header';
import HopsSelector from './HopsSelector';
import Graph from './Graph';
import ErrorMessage from '../common/ErrorMessage';
import LoadingIndicator from '../common/LoadingIndicator';
import * as jaegerApiActions from '../../actions/jaeger-api';
import { fetchedState } from '../../constants';
import { stateKey, TDdgModelParams, TDdgSparseUrlState, TDdgStateEntry } from '../../model/ddg/types';
import { ReduxState } from '../../types';

import './index.css';

type TDispatchProps = {
  fetchDeepDependencyGraph: (query: TDdgModelParams) => void;
};

type TReduxProps = {
  graphState?: TDdgStateEntry;
  urlState: TDdgSparseUrlState;
};

type TOwnProps = {
  history: RouterHistory;
  location: Location;
};

type TProps = TDispatchProps & TReduxProps & TOwnProps;

// export for tests
export class DeepDependencyGraphPageImpl extends Component<TProps> {
  static fetchModelIfStale(props: TProps) {
    const { fetchDeepDependencyGraph, graphState = null } = props;
    // TEMP
    if (!graphState) {
      fetchDeepDependencyGraph({ service: 'focalService', operation: 'focalOperation', start: 0, end: 0 });
    }
  }

  constructor(props: TProps) {
    super(props);
    DeepDependencyGraphPageImpl.fetchModelIfStale(props);
  }

  componentWillReceiveProps(nextProps: TProps) {
    DeepDependencyGraphPageImpl.fetchModelIfStale(nextProps);
  }

  // shouldComponentUpdate is necessary as we don't want the plexus graph to re-render due to a uxStatus change
  shouldComponentUpdate(nextProps: TProps) {
    const updateCauses = [
      'urlState.service',
      'urlState.operation',
      'urlState.start',
      'urlState.end',
      'urlState.visEncoding',
      'graphState.state',
    ];
    return updateCauses.some(cause => _get(nextProps, cause) !== _get(this.props, cause));
  }

  body = () => {
    const { graphState, urlState } = this.props;
    if (!graphState) return <h1>Enter query above</h1>;
    switch (graphState.state) {
      case fetchedState.DONE:
        return (
<<<<<<< HEAD
          <div>
            <HopsSelector
              ddgModel={graphState.model}
              updateVisEncoding={this.updateVisEncoding}
              visEncoding={urlState.visEncoding}
            />
=======
          <div className="Ddg--graphWrapper">
>>>>>>> b8ca41d1
            <Graph ddgModel={graphState.model} visEncoding={urlState.visEncoding} />
          </div>
        );
      case fetchedState.LOADING:
        return <LoadingIndicator centered />;
      case fetchedState.ERROR:
        return <ErrorMessage error={graphState.error} />;
      default:
        return (
          <div>
            <h1>Unknown graphState:</h1>
            <p>${JSON.stringify(graphState)}</p>
          </div>
        );
    }
  };

  updateUrlState = (newValues: TDdgSparseUrlState) => {
    const { urlState, history } = this.props;
    history.push(getUrl(Object.assign({}, urlState, newValues)));
  };

  updateVisEncoding = (visEncoding: string) => {
    this.updateUrlState({ visEncoding });
  };

  render() {
    return (
      <div>
        <Header />
        {this.body()}
      </div>
    );
  }
}

// export for tests
export function mapStateToProps(state: ReduxState, ownProps: TOwnProps): TReduxProps {
  const urlState = getUrlState(ownProps.location.search);
  const graphState = _get(state, [
    'deepDependencyGraph',
    stateKey({ service: 'focalService', operation: 'focalOperation', start: 0, end: 0 }),
  ]);
  // skip using the URL until services and operations are wired up
  // const { service, operation, start, end } = urlState;
  // let graphState: TDdgStateEntry | undefined;
  // if (service && start && end) {
  //   graphState = _get(state, ['deepDependencyGraph', stateKey({ service, operation, start, end })]);
  // }
  return {
    graphState,
    urlState,
  };
}

// export for tests
export function mapDispatchToProps(dispatch: Dispatch<ReduxState>): TDispatchProps {
  const { fetchDeepDependencyGraph } = bindActionCreators(jaegerApiActions, dispatch);
  return { fetchDeepDependencyGraph };
}

export default connect(
  mapStateToProps,
  mapDispatchToProps
)(DeepDependencyGraphPageImpl);<|MERGE_RESOLUTION|>--- conflicted
+++ resolved
@@ -85,16 +85,12 @@
     switch (graphState.state) {
       case fetchedState.DONE:
         return (
-<<<<<<< HEAD
-          <div>
+          <div className="Ddg--graphWrapper">
             <HopsSelector
               ddgModel={graphState.model}
               updateVisEncoding={this.updateVisEncoding}
               visEncoding={urlState.visEncoding}
             />
-=======
-          <div className="Ddg--graphWrapper">
->>>>>>> b8ca41d1
             <Graph ddgModel={graphState.model} visEncoding={urlState.visEncoding} />
           </div>
         );
