--- conflicted
+++ resolved
@@ -414,11 +414,9 @@
   return bindActionCreators(actions, dispatch);
 }
 
-<<<<<<< HEAD
-export default connect(
-  mapStateToProps,
-  mapDispatchToProps
-)(VirtualizedTraceViewImpl);
-=======
-export default withRouter(connect(mapStateToProps, mapDispatchToProps)(VirtualizedTraceViewImpl));
->>>>>>> 2d5edfd5
+export default withRouter(
+  connect(
+    mapStateToProps,
+    mapDispatchToProps
+  )(VirtualizedTraceViewImpl)
+);