// Copyright (c) 2019 Uber Technologies, Inc.
//
// Licensed under the Apache License, Version 2.0 (the "License");
// you may not use this file except in compliance with the License.
// You may obtain a copy of the License at
//
// http://www.apache.org/licenses/LICENSE-2.0
//
// Unless required by applicable law or agreed to in writing, software
// distributed under the License is distributed on an "AS IS" BASIS,
// WITHOUT WARRANTIES OR CONDITIONS OF ANY KIND, either express or implied.
// See the License for the specific language governing permissions and
// limitations under the License.

import { TVertex } from '@jaegertracing/plexus/lib/types';

import PathElem from './PathElem';
import { fetchedState } from '../../constants';
import { ApiError } from '../../types/api-error';

export { default as PathElem } from './PathElem';

export type TDdgPayloadEntry = {
  operation: string;
  service: string;
};

export type TDdgPayload = TDdgPayloadEntry[][];

export type TDdgService = {
  name: string;
  operations: Map<string, TDdgOperation>;
};

export type TDdgOperation = {
  name: string;
  pathElems: PathElem[];
  service: TDdgService;
};

export type TDdgServiceMap = Map<string, TDdgService>;

export type TDdgPath = {
  focalIdx: number;
  members: PathElem[];
};

export type TDdgDistanceToPathElems = Map<number, PathElem[]>;

export type TDdgModel = {
  distanceToPathElems: TDdgDistanceToPathElems;
  paths: TDdgPath[];
  services: TDdgServiceMap;
  visIdxToPathElem: PathElem[];
};

<<<<<<< HEAD
export type TDdgStateEntry =
  | {
      state: typeof fetchedState.LOADING;
    }
  | {
      error: ApiError;
      state: typeof fetchedState.ERROR;
    }
  | {
      model: TDdgModel;
      state: typeof fetchedState.DONE;
      styleStates: Map<number, number>;
    };

export type TDdgState = Record<string, Record<string, Record<string, Record<string, TDdgStateEntry>>>>;

export enum StyleStates {
  None,
  Hovered,
  Selected = 1 << 1, // eslint-disable-line no-bitwise
  Emphasized = 1 << 2, // eslint-disable-line no-bitwise
}

export type TDdgActionMeta = {
  query: {
    service: string;
    operation?: string;
    start: number;
    end: number;
  };
};

export type TDdgAddStyleAction = { visibilityIndices: number[]; style: number };

export type TDdgClearStyleAction = { visibilityIndices?: number[]; style?: number };

export enum EDdgEdgeKeys {
  egressEdges = 'egressEdges',
  ingressEdges = 'ingressEdges',
}
=======
export type TDdgVertex = TVertex<{ service: string; operation: string }>;
>>>>>>> e13201e1
<|MERGE_RESOLUTION|>--- conflicted
+++ resolved
@@ -54,7 +54,6 @@
   visIdxToPathElem: PathElem[];
 };
 
-<<<<<<< HEAD
 export type TDdgStateEntry =
   | {
       state: typeof fetchedState.LOADING;
@@ -74,7 +73,7 @@
 export enum StyleStates {
   None,
   Hovered,
-  Selected = 1 << 1, // eslint-disable-line no-bitwise
+  Selected,
   Emphasized = 1 << 2, // eslint-disable-line no-bitwise
 }
 
@@ -91,10 +90,4 @@
 
 export type TDdgClearStyleAction = { visibilityIndices?: number[]; style?: number };
 
-export enum EDdgEdgeKeys {
-  egressEdges = 'egressEdges',
-  ingressEdges = 'ingressEdges',
-}
-=======
-export type TDdgVertex = TVertex<{ service: string; operation: string }>;
->>>>>>> e13201e1
+export type TDdgVertex = TVertex<{ service: string; operation: string }>;